import './additional-root-cas'
import { crypto } from '../crypto'
import type { CertificatePublicKey, CipherSuite, Key, TLSProcessContext, X509Certificate } from '../types'
import { SUPPORTED_NAMED_CURVE_MAP, SUPPORTED_SIGNATURE_ALGS, SUPPORTED_SIGNATURE_ALGS_MAP } from './constants'
import { getHash } from './decryption-utils'
import { areUint8ArraysEqual, concatenateUint8Arrays, strToUint8Array } from './generics'
import { MOZILLA_ROOT_CA_LIST } from './mozilla-root-cas'
import { expectReadWithLength, packWithLength } from './packets'
import { loadX509FromDer, loadX509FromPem } from './x509'

type VerifySignatureOptions = {
	signature: Uint8Array
	algorithm: keyof typeof SUPPORTED_SIGNATURE_ALGS_MAP
	publicKey: CertificatePublicKey
	signatureData: Uint8Array
}

const CERT_VERIFY_TXT = strToUint8Array('TLS 1.3, server CertificateVerify')
let ROOT_CAS: X509Certificate[] | undefined

export function parseCertificates(
	data: Uint8Array,
	{ version }: TLSProcessContext
) {
	// context, kina irrelevant
	const ctx = version === 'TLS1_3' ? read(1)[0] : 0
	// the data itself
	data = readWLength(3)

	const certificates: X509Certificate[] = []
	while(data.length) {
		// the certificate data
		const cert = readWLength(3)
		const certObj = loadX509FromDer(cert)

		certificates.push(certObj)
		if(version === 'TLS1_3') {
			// extensions
			readWLength(2)
		}
	}

	return { certificates, ctx }

	function read(bytes: number) {
		const result = data.slice(0, bytes)
		data = data.slice(bytes)
		return result
	}

	function readWLength(bytesLength = 2) {
		const content = expectReadWithLength(data, bytesLength)
		data = data.slice(content.length + bytesLength)

		return content
	}
}

export function parseServerCertificateVerify(data: Uint8Array) {
	// data = readWLength(2)
	const algorithmBytes = read(2)
	const algorithm = SUPPORTED_SIGNATURE_ALGS.find(
		alg => (
			areUint8ArraysEqual(
				SUPPORTED_SIGNATURE_ALGS_MAP[alg]
					.identifier,
				algorithmBytes
			)
		)
	)

	if(!algorithm) {
		throw new Error(`Unsupported signature algorithm '${algorithmBytes}'`)
	}

	const signature = readWLength(2)

	return { algorithm, signature }

	function read(bytes: number) {
		const result = data.slice(0, bytes)
		data = data.slice(bytes)
		return result
	}

	function readWLength(bytesLength = 2) {
		const content = expectReadWithLength(data, bytesLength)
		data = data.slice(content.length + bytesLength)

		return content
	}
}

export async function verifyCertificateSignature({
	signature,
	algorithm,
	publicKey,
	signatureData,
}: VerifySignatureOptions) {
	const { algorithm: cryptoAlg } = SUPPORTED_SIGNATURE_ALGS_MAP[algorithm]
<<<<<<< HEAD
	const pubKey = await crypto.importKey(cryptoAlg, publicKey, 'public')
=======
	const pubKey = await crypto.importKey(
		cryptoAlg,
		publicKey.buffer,
		'public'
	)
>>>>>>> 8e0669a2
	const verified = await crypto.verify(cryptoAlg, {
		data: signatureData,
		signature,
		publicKey: pubKey
	})

	if(!verified) {
		throw new Error(`${algorithm} signature verification failed`)
	}
}

export async function getSignatureDataTls13(
	hellos: Uint8Array[] | Uint8Array,
	cipherSuite: CipherSuite
) {
	const handshakeHash = await getHash(hellos, cipherSuite)
	return concatenateUint8Arrays([
		new Uint8Array(64).fill(0x20),
		CERT_VERIFY_TXT,
		new Uint8Array([0]),
		handshakeHash
	])
}

type Tls12SignatureDataOpts = {
	clientRandom: Uint8Array
	serverRandom: Uint8Array
	curveType: keyof typeof SUPPORTED_NAMED_CURVE_MAP
	publicKey: Key
}

export async function getSignatureDataTls12(
	{
		clientRandom,
		serverRandom,
		curveType,
		publicKey,
	}: Tls12SignatureDataOpts,
) {
	const publicKeyBytes = await crypto.exportKey(publicKey)
	return concatenateUint8Arrays([
		clientRandom,
		serverRandom,
		concatenateUint8Arrays([
			new Uint8Array([3]),
			SUPPORTED_NAMED_CURVE_MAP[curveType].identifier,
		]),
		packWithLength(publicKeyBytes)
			// pub key is packed with 1 byte length
			.slice(1)
	])
}

export async function verifyCertificateChain(
	chain: X509Certificate[],
	host: string,
	additionalRootCAs?: X509Certificate[]
) {
	const rootCAs = [
		...loadRootCAs(),
		...(additionalRootCAs || [])
	]

	const commonNames = [
		...chain[0].getSubjectField('CN'),
		...chain[0].getAlternativeDNSNames()
	]
	if(!commonNames.some(cn => matchHostname(host, cn))) {
		throw new Error(`Certificate is not for host ${host}`)
	}


	const tmpChain = [...chain]
	let currentCert = tmpChain.shift()!
	let rootIssuer: X509Certificate<any> | undefined
	// look for issuers until we hit the end or find root CA that signed one of them
	while(!rootIssuer) {
		const cn = currentCert.getSubjectField('CN')

		if(!currentCert.isWithinValidity()) {
			throw new Error(`Certificate ${cn} is not within validity period`)
		}

		rootIssuer = rootCAs.find(r => r.isIssuer(currentCert))

		if(!rootIssuer) {
			const issuer = findIssuer(tmpChain, currentCert)

			//in case there are orphan certificates in chain
			if(!issuer) {
				break
			}

			if(!(await issuer.cert.verifyIssued(currentCert))) {
				throw new Error(`Certificate ${cn} issue verification failed`)
			}

			currentCert = issuer.cert
			//remove issuer cert from chain
			tmpChain.splice(issuer.index, 1)
		}
	}

	if(!rootIssuer) {
		throw new Error('Root CA not found. Could not verify certificate')
	}

	const verified = await rootIssuer.verifyIssued(currentCert)
	if(!verified) {
		throw new Error('Root CA did not issue certificate')
	}

	if(!rootIssuer.isWithinValidity()) {
		throw new Error('CA certificate is not within validity period')
	}

	function findIssuer(chain:X509Certificate[], cert: X509Certificate) {
		for(const [i, element] of chain.entries()) {
			if(element.isIssuer(cert)) {
				return { cert: element, index: i }
			}
		}

		return null
	}
}

/**
 * Checks if a hostname matches a common name
 * @param host the hostname, eg. "google.com"
 * @param commonName the common name from the certificate,
 * 	eg. "*.google.com", "google.com"
 */
function matchHostname(host: string, commonName: string) {
	// write a regex to match the common name
	// and check if it matches the hostname
	const hostComps = host.split('.')
	const cnComps = commonName.split('.')

	if(cnComps.length !== hostComps.length) {
		// can ignore the first component if it's a wildcard
		if(
			cnComps[0] === '*'
			&& cnComps.length === hostComps.length + 1
		) {
			cnComps.shift()
		} else {
			return false
		}
	}

	return hostComps.every((comp, i) => (
		comp === cnComps[i]
			|| cnComps[i] === '*'
	))
}

function loadRootCAs() {
	if(ROOT_CAS) {
		return ROOT_CAS
	}

	ROOT_CAS = MOZILLA_ROOT_CA_LIST.map(loadX509FromPem)
	if(typeof TLS_ADDITIONAL_ROOT_CA_LIST !== 'undefined') {
		ROOT_CAS.push(...TLS_ADDITIONAL_ROOT_CA_LIST.map(loadX509FromPem))
	}

	return ROOT_CAS
}<|MERGE_RESOLUTION|>--- conflicted
+++ resolved
@@ -98,15 +98,7 @@
 	signatureData,
 }: VerifySignatureOptions) {
 	const { algorithm: cryptoAlg } = SUPPORTED_SIGNATURE_ALGS_MAP[algorithm]
-<<<<<<< HEAD
-	const pubKey = await crypto.importKey(cryptoAlg, publicKey, 'public')
-=======
-	const pubKey = await crypto.importKey(
-		cryptoAlg,
-		publicKey.buffer,
-		'public'
-	)
->>>>>>> 8e0669a2
+	const pubKey = await crypto.importKey(cryptoAlg, publicKey.buffer, 'public')
 	const verified = await crypto.verify(cryptoAlg, {
 		data: signatureData,
 		signature,
