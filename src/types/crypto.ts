--- conflicted
+++ resolved
@@ -44,7 +44,6 @@
 	privKey: K
 }
 
-<<<<<<< HEAD
 export type Crypto<K> = {
 	importKey(alg: AuthenticatedSymmetricCryptoAlgorithm | SymmetricCryptoAlgorithm, raw: Uint8Array): Awaitable<K>
 	importKey(alg: HashAlgorithm, raw: Uint8Array): Awaitable<K>
@@ -54,27 +53,6 @@
 
 	generateKeyPair(alg: AsymmetricCryptoAlgorithm): Awaitable<KeyPair<K>>
 	calculateSharedSecret(alg: AsymmetricCryptoAlgorithm, privateKey: K, publicKey: K): Awaitable<Uint8Array>
-=======
-export type Crypto = {
-	importKey(
-		alg: AuthenticatedSymmetricCryptoAlgorithm
-			| SymmetricCryptoAlgorithm,
-		raw: Uint8Array
-	): Awaitable<Key>
-	importKey(alg: HashAlgorithm, raw: Uint8Array): Awaitable<Key>
-	importKey(alg: SignatureAlgorithm, raw: Uint8Array, type: 'public'): Awaitable<Key>
-	importKey(
-		alg: AsymmetricCryptoAlgorithm | AsymmetricEncDecAlgorithm,
-		raw: Uint8Array,
-		type: 'private' | 'public'
-	): Awaitable<Key>
-	exportKey(key: Key): Awaitable<Uint8Array>
-
-	generateKeyPair(
-		alg: AsymmetricCryptoAlgorithm
-	): Awaitable<KeyPair>
-	calculateSharedSecret(alg: AsymmetricCryptoAlgorithm, privateKey: Key, publicKey: Key): Awaitable<Uint8Array>
->>>>>>> 8e0669a2
 
 	randomBytes(length: number): Uint8Array
 	asymmetricEncrypt(
@@ -89,13 +67,8 @@
 	 * Expects padding has already been applied to the data.
 	 */
 	encrypt(
-<<<<<<< HEAD
 		cipherSuite: SymmetricCryptoAlgorithm,
 		opts: CryptOptions<K>
-=======
-		cipherSuite: SymmetricCryptoAlgorithm | 'RSA-OAEP',
-		opts: CryptOptions
->>>>>>> 8e0669a2
 	): Awaitable<Uint8Array>
 	decrypt(
 		cipherSuite: SymmetricCryptoAlgorithm,
